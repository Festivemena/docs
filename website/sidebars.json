--- conflicted
+++ resolved
@@ -235,19 +235,11 @@
       "type": "category",
       "label": "NEAR JavaScript API",
       "items": [
-<<<<<<< HEAD
-        "tools/near-api-js/cookbook",
-        "tools/near-api-js/quick-reference",
-        {
-          "type": "link",
-          "label": "GitHub",
-=======
         "tools/near-api-js/quick-reference",
         "tools/near-api-js/cookbook",
         {
           "type": "link",
           "label": "Type Reference",
->>>>>>> b8c56afa
           "href": "https://near.github.io/near-api-js/"
         }
       ]
