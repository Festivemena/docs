--- conflicted
+++ resolved
@@ -7,11 +7,6 @@
 ## Status
 
 `status` returns current status of the node: `http post http://127.0.0.1:3030/ jsonrpc=2.0 method=status params:="[]" id="dontcare"`
-<<<<<<< HEAD
-
-Result:
-=======
->>>>>>> f62867b5
 
 Result:
 
