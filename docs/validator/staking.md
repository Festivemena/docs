---
id: staking
title: Staking and becoming a Validator
sidebar_label: Staking and becoming a Validator
---

## Staking on official TestNet

### _READ THIS PART BEFORE YOU START_

Wait until your node is fully synced before you send a staking transaction. An out of sync node cannot produce or validate blocks, so if you're chosen as a validator, you're at risk of being kicked out of the validator pool and losing your rewards if your node doesn't maintain the appropriate uptime \(i.e. validate / produce the number of assigned blocks for that epoch\).

## Node requirements

To become a validator, you need a node running on your machine or cloud provider with the following minimum spec:

```bash
At least 2 CPUs
At least 4GB RAM
At least 50 GB free disk
```

## Setting up your environment

**IMPORTANT: Make sure you have the latest version of NEAR Shell and Node Version; 10.x**

If this is not the case, follow the setps below to set up your environment; don't worry this won't take long. To stake, make sure that you have

* an account with tokens. If you have not set up an account yet, please navigate to the following page, set it up and come right back: [Create Account](../local-setup/create-account.md)
* `near-shell`, our CLI tool, which which will require [node.js](https://nodejs.org/en/download/) and [npm](https://www.npmjs.com/get-npm). You can check whether you have node.js and npm already installed by

  1. Open your command line;
  2. Type in
    ```bash
    node -v
    ```
    This should display your node version in the command line. 
    ```bash
    npm -v
    ```
    This should display your npm version in the command line.

    Otherwise, go ahead and install it with the following links [node.js](https://nodejs.org/en/download/). Note that node usually installs npm automatically. However, if you miss npm, please install it [from here](https://www.npmjs.com/get-npm).

Once node and npm are installed, go ahead and download the Near Shell; type the following in your terminal:

```bash 
# Download Near Shell with npm: 
npm i -g near-shell
```
Once this is installed, go ahead and run your node.

### Run a Node

Now that you have the Near Shell, we can set-up your node. Please go to the documentation on [How to run a Node](../local-setup/running-testnet.md)

**IMPORTANT you will need your account ID here, which is your username from the account that you created in the previous step.**

When asked for the account ID, enter the username of the account you want to stake with. You will be returned a public key used for staking; this will look similar to:

```bash
Stake for user 'thefutureisnear' with 'ed25519:97JLghrxUQMaX2pcerVB5FNFu4qk8rx8J3fnWRyoEB7M'
```

Make sure you copy this validator\_key as you will need it for the next step. You can also find this public key at the following path in your near files `~/.near/validator_key.json`

## Send a staking transaction

Awesome! Once you completed the previous steps, you are all set for staking.

First let's authenticate near shell by running the command `near login`

You will be asked to navigate to a url to authenticate your staking account.

```bash
Please navigate to this url and follow the instructions to log in: 
https://wallet.nearprotocol.com/login/?title=NEAR+Shell&public_key=FSgxX7YwuCveCeYqsSAB3sD8dgdy3XBWztCQcEjimpaN
```
Once done, enter that account ID in the shell:

```bash
Please enter the accountId that you logged in with:
```

When you have entered your account ID, it will display the following message:

`Missing public key for <asdfasdf> in default`
`Logged in with masternode24`

This message is not an error, it just means that it will create a public key for you.

Now you're ready to send a staking transaction.

```bash
near stake <accountId> <staking public key> <amount to stake>
```

Staking on NEAR is measured in attoNear. Staking 10 * 10^18 should be enough on testnet. 10^18  = 1 NEAR. You want to stake at least 10000000000000000000 attoNear.

You should see a success message that looks something like:

<<<<<<< HEAD
```bash
Staking 100000 on thefutureisnear with public key = A4inyaard6yzt1HQL8u5BYdWhWQgCB87RbRRHKPepfrn.
=======
```text
Staking 10000000000000000000 on thefutureisnear with public key = A4inyaard6yzt1HQL8u5BYdWhWQgCB87RbRRHKPepfrn.
>>>>>>> 9a7015c9
```

## Being chosen to become a validator

After this, you will need to wait the ~5 minute bonding period on TestNet to see if you have staked enough to become a validator. You can see you are a validator when in the logs of the node you see "V/" - where V means this node is currently a validator.

![](assets/validators%20%281%29.png)

To learn more about how validators are chosen, take a look at the [Validator FAQ](../validator/validator-faq.md).

## See current list of Validators and stake amounts

To see the current list of validators, you can take a look here: [http://rpc.nearprotocol.com/status](http://rpc.nearprotocol.com/status)

If you would like to see how much a validator is staking, you can run the command `near state <account name>`in Near Shell.

```bash
{
  amount: '100011163887239132720351',
  code_hash: '11111111111111111111111111111111',
  locked: '97985903901882082761',
  storage_paid_at: 25,
  storage_usage: 182
}
```<|MERGE_RESOLUTION|>--- conflicted
+++ resolved
@@ -99,13 +99,8 @@
 
 You should see a success message that looks something like:
 
-<<<<<<< HEAD
-```bash
-Staking 100000 on thefutureisnear with public key = A4inyaard6yzt1HQL8u5BYdWhWQgCB87RbRRHKPepfrn.
-=======
 ```text
 Staking 10000000000000000000 on thefutureisnear with public key = A4inyaard6yzt1HQL8u5BYdWhWQgCB87RbRRHKPepfrn.
->>>>>>> 9a7015c9
 ```
 
 ## Being chosen to become a validator
